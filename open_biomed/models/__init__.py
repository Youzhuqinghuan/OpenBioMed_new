from open_biomed.models.foundation_models.molt5 import MolT5
from open_biomed.models.foundation_models.biot5 import BioT5
from open_biomed.models.foundation_models.biot5_plus import BioT5_PLUS

MODEL_REGISTRY = {
    "text_based_molecule_editing": {
        "molt5": MolT5,
        "biot5": BioT5,
        "biot5_plus": BioT5_PLUS
    },
    "molecule_captioning": {
<<<<<<< HEAD
        "molt5": MolT5,
        "biot5": BioT5,
        "biot5_plus": BioT5_PLUS
    },
    "text_guided_molecule_generation": {
        "molt5": MolT5,
        "biot5": BioT5,
        "biot5_plus": BioT5_PLUS
=======
        "molt5": MolT5
    },
    "text_guided_molecule_generation": {
        "molt5": MolT5
>>>>>>> 47b83bdf
    }
}<|MERGE_RESOLUTION|>--- conflicted
+++ resolved
@@ -9,7 +9,6 @@
         "biot5_plus": BioT5_PLUS
     },
     "molecule_captioning": {
-<<<<<<< HEAD
         "molt5": MolT5,
         "biot5": BioT5,
         "biot5_plus": BioT5_PLUS
@@ -18,11 +17,5 @@
         "molt5": MolT5,
         "biot5": BioT5,
         "biot5_plus": BioT5_PLUS
-=======
-        "molt5": MolT5
     },
-    "text_guided_molecule_generation": {
-        "molt5": MolT5
->>>>>>> 47b83bdf
-    }
 }